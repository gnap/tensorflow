--- conflicted
+++ resolved
@@ -173,20 +173,12 @@
       `data_format` is `NHWC` and the second dimension if `data_format` is
       `NCHW`.
     decay: decay for the moving average. Reasonable values for `decay` are close
-<<<<<<< HEAD
-      to 1.0, typically in the multiple-nines range: 0.999, 0.99, 0.9, etc. Lower
-      `decay` value (recommend trying `decay`=0.9) if model experiences reasonably
-      good training performance but poor validation and/or test performance.
-    center: If True, add offset of `beta` to normalized tensor. If False, `beta`
-      is ignored.
-=======
       to 1.0, typically in the multiple-nines range: 0.999, 0.99, 0.9, etc.
       Lower `decay` value (recommend trying `decay`=0.9) if model experiences
       reasonably good training performance but poor validation and/or test
       performance.
     center: If True, add offset of `beta` to normalized tensor.  If False, 
       `beta` is ignored.
->>>>>>> 769496bb
     scale: If True, multiply by `gamma`. If False, `gamma` is
       not used. When the next layer is linear (also e.g. `nn.relu`), this can be
       disabled since the scaling can be done by the next layer.
