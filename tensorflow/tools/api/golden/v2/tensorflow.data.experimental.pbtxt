path: "tensorflow.data.experimental"
tf_module {
  member {
    name: "AUTOTUNE"
    mtype: "<type \'int\'>"
  }
  member {
    name: "CheckpointInputPipelineHook"
    mtype: "<type \'type\'>"
  }
  member {
    name: "CsvDataset"
    mtype: "<type \'type\'>"
  }
  member {
    name: "DistributeOptions"
    mtype: "<type \'type\'>"
  }
  member {
    name: "INFINITE_CARDINALITY"
    mtype: "<type \'int\'>"
  }
  member {
    name: "MapVectorizationOptions"
    mtype: "<type \'type\'>"
  }
  member {
    name: "OptimizationOptions"
    mtype: "<type \'type\'>"
  }
  member {
    name: "Optional"
    mtype: "<type \'type\'>"
  }
  member {
<<<<<<< HEAD
    name: "OptionalStructure"
    mtype: "<type \'type\'>"
  }
  member {
=======
>>>>>>> 6c553ffc
    name: "RandomDataset"
    mtype: "<type \'type\'>"
  }
  member {
    name: "Reducer"
    mtype: "<type \'type\'>"
  }
  member {
    name: "SqlDataset"
    mtype: "<type \'type\'>"
  }
  member {
    name: "StatsAggregator"
    mtype: "<type \'type\'>"
  }
  member {
    name: "StatsOptions"
    mtype: "<type \'type\'>"
  }
  member {
    name: "TFRecordWriter"
    mtype: "<type \'type\'>"
  }
  member {
    name: "ThreadingOptions"
    mtype: "<type \'type\'>"
  }
  member {
    name: "UNKNOWN_CARDINALITY"
    mtype: "<type \'int\'>"
  }
  member_method {
    name: "Counter"
    argspec: "args=[\'start\', \'step\', \'dtype\'], varargs=None, keywords=None, defaults=[\'0\', \'1\', \"<dtype: \'int64\'>\"], "
  }
  member_method {
    name: "RaggedTensorStructure"
    argspec: "args=[\'dtype\', \'shape\', \'ragged_rank\'], varargs=None, keywords=None, defaults=None"
  }
  member_method {
    name: "SparseTensorStructure"
    argspec: "args=[\'dtype\', \'shape\'], varargs=None, keywords=None, defaults=None"
  }
  member_method {
    name: "TensorArrayStructure"
    argspec: "args=[\'dtype\', \'element_shape\', \'dynamic_size\', \'infer_shape\'], varargs=None, keywords=None, defaults=None"
  }
  member_method {
    name: "TensorStructure"
    argspec: "args=[\'dtype\', \'shape\'], varargs=None, keywords=None, defaults=None"
  }
  member_method {
    name: "bucket_by_sequence_length"
    argspec: "args=[\'element_length_func\', \'bucket_boundaries\', \'bucket_batch_sizes\', \'padded_shapes\', \'padding_values\', \'pad_to_bucket_boundary\', \'no_padding\', \'drop_remainder\'], varargs=None, keywords=None, defaults=[\'None\', \'None\', \'False\', \'False\', \'False\'], "
  }
  member_method {
    name: "bytes_produced_stats"
    argspec: "args=[\'tag\'], varargs=None, keywords=None, defaults=None"
  }
  member_method {
    name: "cardinality"
    argspec: "args=[\'dataset\'], varargs=None, keywords=None, defaults=None"
  }
  member_method {
    name: "choose_from_datasets"
    argspec: "args=[\'datasets\', \'choice_dataset\'], varargs=None, keywords=None, defaults=None"
  }
  member_method {
    name: "copy_to_device"
    argspec: "args=[\'target_device\', \'source_device\'], varargs=None, keywords=None, defaults=[\'/cpu:0\'], "
  }
  member_method {
    name: "dense_to_sparse_batch"
    argspec: "args=[\'batch_size\', \'row_shape\'], varargs=None, keywords=None, defaults=None"
  }
  member_method {
    name: "enumerate_dataset"
    argspec: "args=[\'start\'], varargs=None, keywords=None, defaults=[\'0\'], "
  }
  member_method {
    name: "from_variant"
    argspec: "args=[\'variant\', \'structure\'], varargs=None, keywords=None, defaults=None"
  }
  member_method {
    name: "get_next_as_optional"
    argspec: "args=[\'iterator\'], varargs=None, keywords=None, defaults=None"
  }
  member_method {
    name: "get_single_element"
    argspec: "args=[\'dataset\'], varargs=None, keywords=None, defaults=None"
  }
  member_method {
    name: "get_structure"
    argspec: "args=[\'dataset_or_iterator\'], varargs=None, keywords=None, defaults=None"
  }
  member_method {
    name: "group_by_reducer"
    argspec: "args=[\'key_func\', \'reducer\'], varargs=None, keywords=None, defaults=None"
  }
  member_method {
    name: "group_by_window"
    argspec: "args=[\'key_func\', \'reduce_func\', \'window_size\', \'window_size_func\'], varargs=None, keywords=None, defaults=[\'None\', \'None\'], "
  }
  member_method {
    name: "ignore_errors"
    argspec: "args=[], varargs=None, keywords=None, defaults=None"
  }
  member_method {
    name: "latency_stats"
    argspec: "args=[\'tag\'], varargs=None, keywords=None, defaults=None"
  }
  member_method {
    name: "make_batched_features_dataset"
    argspec: "args=[\'file_pattern\', \'batch_size\', \'features\', \'reader\', \'label_key\', \'reader_args\', \'num_epochs\', \'shuffle\', \'shuffle_buffer_size\', \'shuffle_seed\', \'prefetch_buffer_size\', \'reader_num_threads\', \'parser_num_threads\', \'sloppy_ordering\', \'drop_final_batch\'], varargs=None, keywords=None, defaults=[\"<class \'tensorflow.python.data.ops.readers.TFRecordDatasetV1\'>\", \'None\', \'None\', \'None\', \'True\', \'10000\', \'None\', \'-1\', \'1\', \'2\', \'False\', \'False\'], "
  }
  member_method {
    name: "make_csv_dataset"
    argspec: "args=[\'file_pattern\', \'batch_size\', \'column_names\', \'column_defaults\', \'label_name\', \'select_columns\', \'field_delim\', \'use_quote_delim\', \'na_value\', \'header\', \'num_epochs\', \'shuffle\', \'shuffle_buffer_size\', \'shuffle_seed\', \'prefetch_buffer_size\', \'num_parallel_reads\', \'sloppy\', \'num_rows_for_inference\', \'compression_type\', \'ignore_errors\'], varargs=None, keywords=None, defaults=[\'None\', \'None\', \'None\', \'None\', \',\', \'True\', \'\', \'True\', \'None\', \'True\', \'10000\', \'None\', \'-1\', \'1\', \'False\', \'100\', \'None\', \'False\'], "
  }
  member_method {
    name: "make_saveable_from_iterator"
    argspec: "args=[\'iterator\'], varargs=None, keywords=None, defaults=None"
  }
  member_method {
    name: "map_and_batch"
    argspec: "args=[\'map_func\', \'batch_size\', \'num_parallel_batches\', \'drop_remainder\', \'num_parallel_calls\'], varargs=None, keywords=None, defaults=[\'None\', \'False\', \'None\'], "
  }
  member_method {
    name: "parallel_interleave"
    argspec: "args=[\'map_func\', \'cycle_length\', \'block_length\', \'sloppy\', \'buffer_output_elements\', \'prefetch_input_elements\'], varargs=None, keywords=None, defaults=[\'1\', \'False\', \'None\', \'None\'], "
  }
  member_method {
    name: "parse_example_dataset"
    argspec: "args=[\'features\', \'num_parallel_calls\'], varargs=None, keywords=None, defaults=[\'1\'], "
  }
  member_method {
    name: "prefetch_to_device"
    argspec: "args=[\'device\', \'buffer_size\'], varargs=None, keywords=None, defaults=[\'None\'], "
  }
  member_method {
    name: "rejection_resample"
    argspec: "args=[\'class_func\', \'target_dist\', \'initial_dist\', \'seed\'], varargs=None, keywords=None, defaults=[\'None\', \'None\'], "
  }
  member_method {
    name: "sample_from_datasets"
    argspec: "args=[\'datasets\', \'weights\', \'seed\'], varargs=None, keywords=None, defaults=[\'None\', \'None\'], "
  }
  member_method {
    name: "scan"
    argspec: "args=[\'initial_state\', \'scan_func\'], varargs=None, keywords=None, defaults=None"
  }
  member_method {
    name: "shuffle_and_repeat"
    argspec: "args=[\'buffer_size\', \'count\', \'seed\'], varargs=None, keywords=None, defaults=[\'None\', \'None\'], "
  }
  member_method {
    name: "take_while"
    argspec: "args=[\'predicate\'], varargs=None, keywords=None, defaults=None"
  }
  member_method {
    name: "to_variant"
    argspec: "args=[\'dataset\'], varargs=None, keywords=None, defaults=None"
  }
  member_method {
    name: "unbatch"
    argspec: "args=[], varargs=None, keywords=None, defaults=None"
  }
  member_method {
    name: "unique"
    argspec: "args=[], varargs=None, keywords=None, defaults=None"
  }
}<|MERGE_RESOLUTION|>--- conflicted
+++ resolved
@@ -33,13 +33,6 @@
     mtype: "<type \'type\'>"
   }
   member {
-<<<<<<< HEAD
-    name: "OptionalStructure"
-    mtype: "<type \'type\'>"
-  }
-  member {
-=======
->>>>>>> 6c553ffc
     name: "RandomDataset"
     mtype: "<type \'type\'>"
   }
@@ -74,22 +67,6 @@
   member_method {
     name: "Counter"
     argspec: "args=[\'start\', \'step\', \'dtype\'], varargs=None, keywords=None, defaults=[\'0\', \'1\', \"<dtype: \'int64\'>\"], "
-  }
-  member_method {
-    name: "RaggedTensorStructure"
-    argspec: "args=[\'dtype\', \'shape\', \'ragged_rank\'], varargs=None, keywords=None, defaults=None"
-  }
-  member_method {
-    name: "SparseTensorStructure"
-    argspec: "args=[\'dtype\', \'shape\'], varargs=None, keywords=None, defaults=None"
-  }
-  member_method {
-    name: "TensorArrayStructure"
-    argspec: "args=[\'dtype\', \'element_shape\', \'dynamic_size\', \'infer_shape\'], varargs=None, keywords=None, defaults=None"
-  }
-  member_method {
-    name: "TensorStructure"
-    argspec: "args=[\'dtype\', \'shape\'], varargs=None, keywords=None, defaults=None"
   }
   member_method {
     name: "bucket_by_sequence_length"
